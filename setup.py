--- conflicted
+++ resolved
@@ -5,7 +5,7 @@
 
 setup(
   name = 'pygraft',
-  version = '0.1.2.8',
+  version = '0.0.1',
   packages = find_packages(exclude=('docs')),
   include_package_data=True,
   zip_safe=False,
@@ -24,11 +24,7 @@
               'Schema',
               'Semantic Web',
               'Synthetic Data Generator'],
-<<<<<<< HEAD
   install_requires=[ 
-=======
-  install_requires=[            
->>>>>>> 9be9aed7
       'numpy>=1.24.0',         
       'matplotlib>=3.7.0',
       'Owlready2>=0.41',
